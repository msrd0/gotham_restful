use super::SECURITY_NAME;
use crate::{response::OrAllTypes, EndpointWithSchema, IntoResponse, RequestBody};
use gotham::hyper::StatusCode;
use indexmap::IndexMap;
use mime::Mime;
<<<<<<< HEAD
use openapi_type::OpenapiSchema;
use openapiv3::{
	MediaType, Operation, Parameter, ParameterData, ParameterSchemaOrContent, ReferenceOr, ReferenceOr::Item,
	RequestBody as OARequestBody, Response, Responses, Schema, SchemaKind, StatusCode as OAStatusCode, Type
=======
use openapi_type::{
	openapi::{
		MediaType, Operation, Parameter, ParameterData, ParameterSchemaOrContent, ReferenceOr, ReferenceOr::Item,
		RequestBody as OARequestBody, Response, Responses, Schema, SchemaKind, StatusCode, Type
	},
	OpenapiSchema
>>>>>>> c16e3809
};
use std::collections::HashMap;

fn new_parameter_data(name: String, required: bool, schema: ReferenceOr<Box<Schema>>) -> ParameterData {
	ParameterData {
		name,
		description: None,
		required,
		deprecated: None,
		format: ParameterSchemaOrContent::Schema(schema.unbox()),
		example: None,
		examples: Default::default(),
		extensions: Default::default()
	}
}

#[derive(Default)]
struct OperationParams {
	path_params: Option<OpenapiSchema>,
	query_params: Option<OpenapiSchema>
}

impl OperationParams {
	fn add_path_params(path_params: Option<OpenapiSchema>, params: &mut Vec<ReferenceOr<Parameter>>) {
		let path_params = match path_params {
			Some(pp) => pp.schema,
			None => return
		};
		let path_params = match path_params {
			SchemaKind::Type(Type::Object(ty)) => ty,
			_ => panic!("Path Parameters needs to be a plain struct")
		};
		for (name, schema) in path_params.properties {
			let required = path_params.required.contains(&name);
			params.push(Item(Parameter::Path {
				parameter_data: new_parameter_data(name, required, schema),
				style: Default::default()
			}))
		}
	}

	fn add_query_params(query_params: Option<OpenapiSchema>, params: &mut Vec<ReferenceOr<Parameter>>) {
		let query_params = match query_params {
			Some(qp) => qp.schema,
			None => return
		};
		let query_params = match query_params {
			SchemaKind::Type(Type::Object(ty)) => ty,
			_ => panic!("Query Parameters needs to be a plain struct")
		};
		for (name, schema) in query_params.properties {
			let required = query_params.required.contains(&name);
			params.push(Item(Parameter::Query {
				parameter_data: new_parameter_data(name, required, schema),
				allow_reserved: false,
				style: Default::default(),
				allow_empty_value: None
			}))
		}
	}

	fn into_params(self) -> Vec<ReferenceOr<Parameter>> {
		let mut params: Vec<ReferenceOr<Parameter>> = Vec::new();
		Self::add_path_params(self.path_params, &mut params);
		Self::add_query_params(self.query_params, &mut params);
		params
	}
}

pub(crate) struct OperationDescription {
	operation_id: Option<String>,
	description: Option<String>,
	accepted_types: Option<Vec<Mime>>,
	responses: HashMap<StatusCode, ReferenceOr<Schema>>,
	params: OperationParams,
	body_schema: Option<ReferenceOr<Schema>>,
	supported_types: Option<Vec<Mime>>,
	requires_auth: bool
}

impl OperationDescription {
	/// Create a new operation description for the given endpoint type and schema. If the endpoint
	/// does not specify an operation id, the path is used to generate one.
	pub(crate) fn new<E: EndpointWithSchema>(responses: HashMap<StatusCode, ReferenceOr<Schema>>, path: &str) -> Self {
		let operation_id = E::operation_id().or_else(|| {
			E::operation_verb().map(|verb| format!("{}_{}", verb, path.replace("/", "_").trim_start_matches('_')))
		});
		Self {
			operation_id,
			description: E::description(),
			accepted_types: E::Output::accepted_types(),
			responses,
			params: Default::default(),
			body_schema: None,
			supported_types: None,
			requires_auth: E::wants_auth()
		}
	}

	pub(crate) fn set_path_params(&mut self, params: OpenapiSchema) {
		self.params.path_params = Some(params);
	}

	pub(crate) fn set_query_params(&mut self, params: OpenapiSchema) {
		self.params.query_params = Some(params);
	}

	pub(crate) fn set_body<Body: RequestBody>(&mut self, schema: ReferenceOr<Schema>) {
		self.body_schema = Some(schema);
		self.supported_types = Body::supported_types();
	}

	fn schema_to_content(types: Vec<Mime>, schema: ReferenceOr<Schema>) -> IndexMap<String, MediaType> {
		let mut content: IndexMap<String, MediaType> = IndexMap::new();
		for ty in types {
			content.insert(ty.to_string(), MediaType {
				schema: Some(schema.clone()),
				..Default::default()
			});
		}
		content
	}

	pub(crate) fn into_operation(self) -> Operation {
		// this is unfortunately neccessary to prevent rust from complaining about partially moving self
		let (operation_id, description, accepted_types, responses, params, body_schema, supported_types, requires_auth) = (
			self.operation_id,
			self.description,
			self.accepted_types,
			self.responses,
			self.params,
			self.body_schema,
			self.supported_types,
			self.requires_auth
		);

		let responses: IndexMap<OAStatusCode, ReferenceOr<Response>> = responses
			.into_iter()
			.map(|(code, schema)| {
				let content = Self::schema_to_content(accepted_types.clone().or_all_types(), schema);
				(
					OAStatusCode::Code(code.as_u16()),
					Item(Response {
						description: code.canonical_reason().map(|d| d.to_string()).unwrap_or_default(),
						content,
						..Default::default()
					})
				)
			})
			.collect();

		let request_body = body_schema.map(|schema| {
			Item(OARequestBody {
				content: Self::schema_to_content(supported_types.or_all_types(), schema),
				required: true,
				..Default::default()
			})
		});

		let mut security = Vec::new();
		if requires_auth {
			let mut sec = IndexMap::new();
			sec.insert(SECURITY_NAME.to_owned(), Vec::new());
			security.push(sec);
		}

		Operation {
			tags: Vec::new(),
			operation_id,
			description,
			parameters: params.into_params(),
			request_body,
			responses: Responses {
				default: None,
				responses
			},
			deprecated: false,
			security,
			..Default::default()
		}
	}
}

#[cfg(test)]
mod test {
	use super::*;
	use crate::{NoContent, Raw, ResponseSchema};

	#[test]
	fn no_content_schema_to_content() {
		let types = NoContent::accepted_types();
		let schema = <NoContent as ResponseSchema>::schema(StatusCode::NO_CONTENT);
		let content = OperationDescription::schema_to_content(types.or_all_types(), Item(schema.into_schema()));
		assert!(content.is_empty());
	}

	#[test]
	fn raw_schema_to_content() {
		let types = Raw::<&str>::accepted_types();
		let schema = <Raw<&str> as ResponseSchema>::schema(StatusCode::OK);
		let content = OperationDescription::schema_to_content(types.or_all_types(), Item(schema.into_schema()));
		assert_eq!(content.len(), 1);
		let json = serde_json::to_string(&content.values().nth(0).unwrap()).unwrap();
		assert_eq!(json, r#"{"schema":{"type":"string","format":"binary"}}"#);
	}
}<|MERGE_RESOLUTION|>--- conflicted
+++ resolved
@@ -3,19 +3,12 @@
 use gotham::hyper::StatusCode;
 use indexmap::IndexMap;
 use mime::Mime;
-<<<<<<< HEAD
-use openapi_type::OpenapiSchema;
-use openapiv3::{
-	MediaType, Operation, Parameter, ParameterData, ParameterSchemaOrContent, ReferenceOr, ReferenceOr::Item,
-	RequestBody as OARequestBody, Response, Responses, Schema, SchemaKind, StatusCode as OAStatusCode, Type
-=======
 use openapi_type::{
 	openapi::{
 		MediaType, Operation, Parameter, ParameterData, ParameterSchemaOrContent, ReferenceOr, ReferenceOr::Item,
-		RequestBody as OARequestBody, Response, Responses, Schema, SchemaKind, StatusCode, Type
+		RequestBody as OARequestBody, Response, Responses, Schema, SchemaKind, StatusCode as OAStatusCode, Type
 	},
 	OpenapiSchema
->>>>>>> c16e3809
 };
 use std::collections::HashMap;
 
@@ -88,6 +81,7 @@
 pub(crate) struct OperationDescription {
 	operation_id: Option<String>,
 	description: Option<String>,
+
 	accepted_types: Option<Vec<Mime>>,
 	responses: HashMap<StatusCode, ReferenceOr<Schema>>,
 	params: OperationParams,
@@ -106,6 +100,7 @@
 		Self {
 			operation_id,
 			description: E::description(),
+
 			accepted_types: E::Output::accepted_types(),
 			responses,
 			params: Default::default(),
