#[macro_use] extern crate gotham_derive;
#[macro_use] extern crate serde;

pub use hyper::StatusCode;

<<<<<<< HEAD
#[cfg(feature = "openapi")]
pub mod openapi;
#[cfg(feature = "openapi")]
pub use openapi::{GetOpenapi, OpenapiRouter};
=======
pub mod helper;
>>>>>>> d2275df6

mod resource;
pub use resource::{
	Resource,
	ResourceReadAll,
	ResourceRead,
	ResourceCreate,
	ResourceUpdateAll,
	ResourceUpdate,
	ResourceDeleteAll,
	ResourceDelete
};

mod result;
pub use result::{ResourceResult, Success};

mod routing;
pub use routing::{DrawResources, DrawResourceRoutes};
#[cfg(feature = "openapi")]
pub use routing::WithOpenapi;<|MERGE_RESOLUTION|>--- conflicted
+++ resolved
@@ -3,14 +3,12 @@
 
 pub use hyper::StatusCode;
 
-<<<<<<< HEAD
+pub mod helper;
+
 #[cfg(feature = "openapi")]
 pub mod openapi;
 #[cfg(feature = "openapi")]
 pub use openapi::{GetOpenapi, OpenapiRouter};
-=======
-pub mod helper;
->>>>>>> d2275df6
 
 mod resource;
 pub use resource::{
