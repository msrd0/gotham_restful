# -*- eval: (cargo-minor-mode 1) -*-

[package]
name = "example"
version = "0.0.1"
authors = ["Dominic Meiser <git@msrd0.de>"]
edition = "2018"
license = "Unlicense"
readme = "README.md"
include = ["src/**/*", "Cargo.toml", "LICENSE"]
repository = "https://gitlab.com/msrd0/gotham-restful"

[badges]
gitlab = { repository = "msrd0/gotham-restful", branch = "master" }

[dependencies]
fake = "2.2"
<<<<<<< HEAD
gotham = { git = "https://github.com/gotham-rs/gotham", version = "0.5.0-dev", default-features = false }
gotham_derive = { git = "https://github.com/gotham-rs/gotham", version = "0.5.0-dev", default-features = false }
gotham_restful = { version = "0.0.3", features = ["auth", "openapi"] }
=======
gotham = "0.4"
gotham_derive = "0.4"
gotham_restful = { version = "0.0.4", features = ["auth", "openapi"] }
hyper = "0.12"
>>>>>>> 659fd2f7
log = "0.4"
log4rs = { version = "0.8", features = ["console_appender"], default-features = false }
serde = "1"

[dev-dependencies]
fake = "2.2"
log = "0.4"
log4rs = { version = "0.8", features = ["console_appender"], default-features = false }<|MERGE_RESOLUTION|>--- conflicted
+++ resolved
@@ -15,16 +15,9 @@
 
 [dependencies]
 fake = "2.2"
-<<<<<<< HEAD
 gotham = { git = "https://github.com/gotham-rs/gotham", version = "0.5.0-dev", default-features = false }
 gotham_derive = { git = "https://github.com/gotham-rs/gotham", version = "0.5.0-dev", default-features = false }
-gotham_restful = { version = "0.0.3", features = ["auth", "openapi"] }
-=======
-gotham = "0.4"
-gotham_derive = "0.4"
 gotham_restful = { version = "0.0.4", features = ["auth", "openapi"] }
-hyper = "0.12"
->>>>>>> 659fd2f7
 log = "0.4"
 log4rs = { version = "0.8", features = ["console_appender"], default-features = false }
 serde = "1"
