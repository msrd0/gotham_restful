# Changelog

All notable changes to this project will be documented in this file.
This project adheres to [Semantic Versioning](https://semver.org).

<<<<<<< HEAD
## Unreleased
### Updated
 - Updated `base64` to 0.21
=======
## [0.8.1] - 2023-01-01
### Updated
 - Fixed proc macro UI that regressed between Rust 1.64 and 1.66: The compiler produced unhelpful and misleading suggestions
>>>>>>> b219e86c

## [0.8.0] - 2022-11-07
### Updated
 - Updated `diesel` to 2.0

## [0.7.8] - 2022-09-26
### Changed
 - Fixed a compile error when using the `openapi` feature without the `auth` feature

## ~[0.7.7] - 2022-09-15~
### Changed
 - small documentation improvements

## ~[0.7.6] - 2022-09-07~

**This version introduced a compiler error in [#259] when using the `openapi` feature without the `auth` feature enabled.**

### Updated
 - The `gotham_restful_redoc` crate was updated to version 0.2

## [0.7.5] - 2022-07-29
### Updated
 - The linked redoc version has been updated to [2.0.0-rc.74](https://github.com/Redocly/redoc/blob/master/CHANGELOG.md#200-rc74-2022-07-28)
 - From now on, the redoc handler sits in the `gotham_restful_redoc` crate. The version of `gotham_restful` will not be bumped for every new release of redoc.

## [0.7.4] - 2022-06-02
### Updated
 - The linked redoc version has been updated to [2.0.0-rc.71](https://github.com/Redocly/redoc/blob/master/CHANGELOG.md#200-rc71-2022-05-31)

## [0.7.3] - 2022-05-13
### Updated
 - The linked redoc version has been updated to [2.0.0-rc.69](https://github.com/Redocly/redoc/releases/tag/2.0.0-rc.69)

## [0.7.2] - 2022-05-12
### Updated
 - The linked redoc version has been updated to [2.0.0-rc.68](https://github.com/Redocly/redoc/blob/master/CHANGELOG.md#200-rc68-2022-05-10)

## [0.7.1] - 2022-04-29
### Updated
 - The linked redoc version has been updated to [2.0.0-rc.67](https://github.com/Redocly/redoc/blob/master/CHANGELOG.md#200-rc67-2022-04-28)

## [0.7.0] - 2022-04-07
### Updated
 - `jsonwebtoken` crate to 8.0
 - `openapi_type` crate to 0.4

### Changed
 - When logging errors, the `Debug` implementation is now used (`errorlog` feature only)
 - `AuthStatus::Invalid` now contains the jsonwebtoken error (`auth` feature only)
 - `AuthStatus::Expired` has been removed (`auth` feature only)
 - `AuthError` is now a struct and will include an error message in the payload

## [0.6.7] - 2022-03-31
### Updated
 - The linked redoc version has been updated to [2.0.0-rc.66](https://github.com/Redocly/redoc/blob/master/CHANGELOG.md#200-rc66-2022-03-30)

## [0.6.6] - 2022-03-16
### Updated
 - The linked redoc version has been updated to [2.0.0-rc.65](https://github.com/Redocly/redoc/releases/tag/v2.0.0-rc.65)

## [0.6.5] - 2022-02-25
### Updated
 - The linked redoc version has been updated to [2.0.0-rc.64](https://github.com/Redocly/redoc/releases/tag/v2.0.0-rc.64)

### Changed
 - rustdoc comments from endpoints are now properly trimmed (`openapi` feature only)

## [0.6.4] - 2022-01-31
### Updated
 - `parking_lot` crate to 0.12

## [0.6.3] - 2022-01-28
### Updated
 - The linked redoc version has been updated to [2.0.0-rc.63](https://github.com/Redocly/redoc/blob/master/CHANGELOG.md#200-rc63-2022-01-27)
 - The documentation now makes more clear that two types with the same name cause problems (`openapi` feature only)

## [0.6.2] - 2022-01-27
### Updated
 - The linked redoc version has been updated to [2.0.0-rc.62](https://github.com/Redocly/redoc/blob/master/CHANGELOG.md#200-rc62-2022-01-26)

### Changed
 - Improved some error messages from the derive macros

## [0.6.1] - 2022-01-26
### Updated
 - The linked redoc version has been updated to [2.0.0-rc.61](https://github.com/Redocly/redoc/blob/master/CHANGELOG.md#200-rc61-2022-01-26)

## [0.6.0] - 2022-01-01
### Updated
 - `openapi_type` crate to 0.3

## [0.5.2] - 2021-12-10
### Updated
 - The linked redoc version has been updated to [2.0.0-rc.59](https://github.com/Redocly/redoc/blob/master/CHANGELOG.md#200-rc59-2021-12-09)

## [0.5.1] - 2021-11-30
### Updated
 - The linked redoc version has been updated to [2.0.0-rc.58](https://github.com/Redocly/redoc/releases/tag/v2.0.0-rc.58)

## [0.5.0] - 2021-11-13
### Updated
 - gotham to 0.7

## [0.4.6] - 2021-10-15
### Added
 - Support for "dynamic" schema where the endpoint macro creates a new response type for you

### Updated
 - The linked redoc version has been updated to [2.0.0-rc.57](https://github.com/Redocly/redoc/blob/master/CHANGELOG.md#200-rc57-2021-10-11)

## [0.4.5] - 2021-07-26
### Updated
 - The linked redoc version has been updated to [2.0.0-rc.55](https://github.com/Redocly/redoc/releases/tag/v2.0.0-rc.55)

## [0.4.4] - 2021-06-25
### Changed
 - The `IntoResponseError` trait is now implemented for all errors that can be converted to `anyhow::Error`, not just `std::error::Error`

## [0.4.3] - 2021-06-12
### Updated
 - The linked redoc version has been updated to [2.0.0-rc.54](https://github.com/Redocly/redoc/releases/tag/v2.0.0-rc.54),
   which, among other changes, reduces the file size

### Changed
 - Use the `lazy-regex` crate for all regular expressions

## [0.4.2] - 2021-05-24
### Changed
 - Improved error message when `T` does not implement `Clone` in `AuthStatus<T>` (`auth` feature only)
 - Set viewport in ReDoc HTML so that it can be viewed on mobile devices (`openapi` feature only)

## [0.4.1] - 2021-05-20
### Changed
 - The readme is now extracted using [cargo-doc2readme] to support doc links

### Removed
 - `dbg!` call inside the auth checking code

## [0.4.0] - 2021-05-19
### Changed
 - Rename endpoint macro `change` to `update` and `remove` to `delete`
 - All endpoints with a known operation verb (like `read` or `update`) now have an auto-generated operation id (`openapi` feature only)
 - Endpoint macros now place the rustdoc into the operation's description (`openapi` feature only)
 - Update `openapi_type` crate to 0.2
 - Replace swagger-ui with redoc and a semi-dark theme (`openapi` feature only)
 - Rename `get_openapi` to `openapi_spec` and `swagger_ui` to `openapi_doc` (that now serves redoc)

## [0.3.0] - 2021-03-21
### Changed
 - The `OpenapiType` trait and derive macro have been "outsourced" into the `openapi_type` crate
 - Updated `gotham` to version 0.6

## Previous releases
Previous releases were hosted on GitLab. Please see https://gitlab.com/msrd0/gotham-restful/-/blob/master/CHANGELOG.md

 [cargo-doc2readme]: https://github.com/msrd0/cargo-doc2readme
 [#259]: https://github.com/msrd0/gotham_restful/pull/259<|MERGE_RESOLUTION|>--- conflicted
+++ resolved
@@ -3,15 +3,13 @@
 All notable changes to this project will be documented in this file.
 This project adheres to [Semantic Versioning](https://semver.org).
 
-<<<<<<< HEAD
 ## Unreleased
 ### Updated
  - Updated `base64` to 0.21
-=======
+
 ## [0.8.1] - 2023-01-01
 ### Updated
  - Fixed proc macro UI that regressed between Rust 1.64 and 1.66: The compiler produced unhelpful and misleading suggestions
->>>>>>> b219e86c
 
 ## [0.8.0] - 2022-11-07
 ### Updated
